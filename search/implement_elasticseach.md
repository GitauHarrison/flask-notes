--- conflicted
+++ resolved
@@ -84,11 +84,11 @@
 ![Sample project](/images/elasticsearch/sample_project.png)
 
 The key things that your application will need to have are:
-- A model or models used to store user data (`Post` model has been used in the sample project)
+- A model or models used to store user data (the `Post` model has been used in the sample project)
 - A form that allows users to post something
 - A page that displays all the data users posted in the app
 
-Your navigation bar does not necessarily need to have a search form as seen in the image above. In a subsequent section below, we will learn how to add one such that it will available across all web pages of the app.
+Your navigation bar does not necessarily need to have a search form as seen in the image above. In a subsequent section below, we will learn how to add one such that it will be available across all web pages of the app.
 
 
 ## Understanding Elasticsearch
@@ -255,7 +255,7 @@
         return
     payload = {}
     # Add the fields to be searched to a payload after looping through 
-    # the selected fields of the model
+    # The selected fields of the model
     for field in model.__searchable__:
         payload[field] = getattr(model, field)
     app.elasticsearch.index(index=index, id=model.id, body=payload)
@@ -419,19 +419,12 @@
         session._changes = None
 ```
 
-<<<<<<< HEAD
-Just before a session is committed, the `before_commit()` handler will allow us to check what object has been added, modified, or deleted through `session.new`, `session.dirty` and `session.delete` respectively. These objects are not going to be available anymore after a commit is made. `session._changes` dictionary allows us to save the objects and have them survive a commit since we shall be using them to update the Elasticsearch index. 
-
-As soon as a session has been successfully committed, this is the proper time to make changes on the Elasticsearch side of things using `after_commit()`. We begin by iterating over what has been added, modified, or deleted and make corresponding calls to the indexing functions in the `search` module for objects with `SearchableMixin`.
+Just before a session is committed, the `before_commit()` handler will allow us to check what object has been added, modified or deleted through `session.new`, `session.dirty` and `session.delete` respectively. These objects are not going to be available anymore after a commit is made. `session._changes` dictionary allows us to save the objects and have them survive a commit since we shall be using them to update the Elasticsearch index. 
+
+As soon as a session has been successfully committed, this is the proper time to make changes on the Elasticsearch side of things using `after_commit()`. We begin by iterating over what has been added, modified or deleted and make corresponding calls to the indexing functions in the `search` module for objects with `SearchableMixin`.
 
 We can include a simple `reindex()` helper method that can allow us to refresh an index with all the data on the relational side. You may experience instances where you have to manually update the Elasticsearch index to ensure the latest changes are applied. 
-=======
-Just before a session is committed, the `before_commit()` handler will allow us to check what object has been added, modified or deleted through `session.new`, `session.dirty` and `session.delete` respectively. These objects are not going to be available anymore after a commit is made. `session._changes` dictionary allows us to save the objects and have them survive a commit since we shall be using them to update the Elasticsearch index. 
-
-As soon as a session has been successfully committed, this is the proper time to make changes on the Elasticsearch side of things using `after_commit()`. We begin by iterating over what has been added, modified or deleted and make corresponding calls to the indexing functions in the `search` module for objects with `SearchableMixin`.
-
-We can include a simple `reindex()` helper method that can allow us to refresh an index with all the data in the relational side. You may experience instances where you have to manually update the Elasticsearch index to ensure the latest changes are effected. 
->>>>>>> 192c6c9e
+
 
 ```python
 class SearchabelMixin(object):
@@ -443,11 +436,8 @@
             add_to_index(cls.__tablename__, obj)
 ```
 
-<<<<<<< HEAD
+
 Given that `reindex` is a class method, you can run `Model.reindex()` to update the Elasticsearch index. Finally, to ensure that SQLAlchemy listens to database change events, we can call the function `db.event.listen()` from SQLAlchemy. This function serves to call `before_commit` and `after_commit` methods before and after each commit respectively. 
-=======
-Given that `reindex` is a class method, you can run `Model.reindex()` to update the Elasticsearh index. Finally, to ensure that SQLAlchemy listens to database changes events, we can call the function `db.event.listen()` from SQLAlchemy. This function serves to call `before_commit` and `after_commit` methods before and after each commit respectively. 
->>>>>>> 192c6c9e
 
 ```python
 # app/models.py: Listen to database changes
@@ -468,11 +458,8 @@
     # ...
 ```
 
-<<<<<<< HEAD
-With this minor change to the `Post` model, we can maintain a full text search for posts. Let us begin by initializing all the indexes from the posts currently in the database:
-=======
 With this minor change to the `Post` model, we can maintain a full text-search for posts. Let us begin by initializing all the index from the posts currently in the database:
->>>>>>> 192c6c9e
+
 
 ```python
 >>> Post.reindex()
@@ -486,7 +473,6 @@
 7
 >>> query.all()
 [Post: test comment, Post: Another one test for you, Post: Why the diss, Post: Japan the great country, Post: I am the greatest, Post: Two of the tests were not done well, Post: There has got to be the best way around it]
-<<<<<<< HEAD
 ```
 
 
@@ -660,7 +646,4 @@
 
 You should see this:
 
-![Search results](/images/elasticsearch/search_results.png)
-=======
-```
->>>>>>> 192c6c9e
+![Search results](/images/elasticsearch/search_results.png)